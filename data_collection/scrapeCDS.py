"""
Scrapes CDS documents from specified URLs and processes the documents to extract metadata, download PDFs, and convert content to markdown.
This script is designed for batch processing of documents from the CERN Document Server (CDS).

Requirements: nougat package from META, PyPDF2 and BeautifulSoup. See README in base directory for venv setup.

Original Author: Runze Li
Email: runze.li@yale.edu

Mar 2023 G.Facini (UCL)
 - Modified to take args, main
 - Flags for overwriting
 - Allow for pdf downloads and nougat running sepately
 - Write plot URLS to meta_info

Usage:
    python cds_scrape.py --base_url <CDS Base URL> --depth <Depth> --output_dir <Output Directory>
"""

import os, glob, re, subprocess, shutil
from bs4 import BeautifulSoup
import PyPDF2
import requests
import argparse
from datetime import datetime

def url_to_folder_name(url):
    """
    Converts a CDS document URL to a standardized folder name based on the record number.

    Args:
        url (str): The URL of the CDS document.

    Returns:
        str: A folder name in the format "CDS_Record_<record_number>" or "Invalid_URL" if the URL pattern doesn't match.
    """
    match = re.search(r'record/(\d+)', url)
    if match:
        return f"CDS_Record_{match.group(1)}"
    else:
        return "Invalid_URL"

def min_of_list(values):
    """
    Finds the minimum value in a list, ignoring None values.

    Args:
        values (list): A list of values which can include None.

    Returns:
        int: The minimum value in the list, or -1 if the list is empty or contains only None values.
    """
    filtered_values = [v for v in values if v is not None]
    return min(filtered_values) if filtered_values else -1

def is_atlas_link(link):
    """Check if the link is a ATLAS link."""
    return 'atlas.web.cern.ch/Atlas' in link

def is_cms_link(link):
    """Check if the link is a CMS link."""
    return 'cms-results.web.cern.ch/cms-results' in link

def is_cds_Figure_link(link):
    return 'cds.cern.ch/record' in link and "Figure" in link

def get_plot_location(soup, url):
    """
    Look for location of plots webpage. 
     - For recent papers it is in the CDS notes field
     - For recent ATLAS PUB and CONF it is also in the notes field
     - For CMS PAS, they are linked to CDS directly - looking for a "cds link"
     - For older things, return None

     Input:
      soup from BeautifulSoup of CDS Record
      url in case the answer is CDS
     """

    # first look for a url in the Note of the cds record
    note_item = soup.find('td', class_='formatRecordLabel', string='Note')
    if note_item:
        note_row = note_item.find_parent('tr')
        if note_row:
            link_tag = note_row.find('a')
            if link_tag:
                url = link_tag.get('href')
                return url

    # if not, do a generic look for atlas links
    atlas_link = soup.find('a', href=lambda href: href and is_atlas_link(href))
    if atlas_link:
        return atlas_link['href']

    # if not, do a generic look for cms links
    cms_link = soup.find('a', href=lambda href: href and is_cms_link(href))
    if cms_link:
        return cms_link['href']

    # Look for CDS links
    # Find all <meta> tags with property="og:image" or property="og:image:secure_url" that contain the desired links
    figure_links = [meta['content'] for meta in soup.find_all('meta', attrs={'property': lambda x: x in ['og:image', 'og:image:secure_url']}) if is_cds_Figure_link(meta.get('content', ''))]
    if len(figure_links) > 0:
        return url

    # check if ATLAS paper without link in notes but name of PDF tells us it is a paper
    meta_tag = soup.find('meta', attrs={'name': 'citation_pdf_url'})
    if meta_tag:
        pdf_url = meta_tag['content']
        pdf_name = pdf_url.split("/")[-1][:-4] # cut off .pdf
        if "PAPER" in pdf_name: # then has form with something like: ANA-EXOT-2019-01-PAPER.pdf
            pdf_name = pdf_name.replace("ANA-","")
            pdf_name = pdf_name.replace("-PAPER.pdf","")
            maybe_url = f"https://atlas.web.cern.ch/Atlas/GROUPS/PHYSICS/PAPERS/{pdf_name}"
            response = requests.get(maybe_url)
            if response.status_code == 200: return maybe_url

    return "None"


def download_pdf(url, paper_folder, overwrite=False):
    """
    Downloads the PDF from a given paper's CDS record URL
    It also parses the meta data in the url for the technical report number(s) and plot location
    If the file exists and overwrite is False, the pdf is not downloaded

    Args:
        url (str)   : The URL of the paper on CDS.
        paper_folder: Path to directory where paper is downloaded (assumed to exist) 
        overwrite   : T/F. If false and pdf exists locally, return the name like it was downloaded

    Returns: 
        str : The full path of the (downloaded) PDF file, or None if download fails or the meta tag is not found.
        list: technical report number
        str : plot location will be URL for experiment page that holds all PDFs, URL to CDS if all listed there, or None if noe of those are satisfied
        
    """
    print("Downloading document")
    print(f"\t url: {url}")
    #print(f"\t out: {paper_folder}")
    response = requests.get(url)
    soup = BeautifulSoup(response.content, 'html.parser')
    meta_tag = soup.find('meta', attrs={'name': 'citation_pdf_url'})

    tech_report_num = []
    plot_loc = "None"

    if not meta_tag:
        print('No citation_pdf_url meta tag found.')
        return None, tech_report_num, plot_loc 

    pdf_url = meta_tag['content']
    pdf_name = pdf_url.split("/")[-1][:-4] # cut off .pdf
    full_path = f"{paper_folder}/{pdf_name}.pdf"
    print(f"\t out: {full_path}")
   
    # get technical report
    # sometimes there are multiple
    meta_numbers = soup.find_all('meta', attrs={'name': 'citation_technical_report_number'})
    tech_report_num = [meta['content'] for meta in meta_numbers if meta and meta.get('content')]

    # get plot location
    plot_loc = get_plot_location(soup, url)

    # check if pdf exists
    if os.path.exists(full_path):
        if overwrite: # clean the existing pdf
            os.remove(full_path)
        else: # don't overwrite so return name and proceed
            print("PDF exists, and not overwriting")
            return full_path, tech_report_num, plot_loc

    response_pdf = requests.get(pdf_url) # get the pdf
    if response_pdf.status_code == 200:
        with open(full_path, 'wb') as f:
            f.write(response_pdf.content)
            f.close()
            print("Wrote file")
    else:
        print(f'Failed to download PDF from {pdf_url}')
        return None, tech_report_num, plot_loc

    return full_path, tech_report_num, plot_loc

def get_modification_date(url):
    """
    Extracts the last modification date from a paper's CDS page.

    Args:
        url (str): The URL of the paper on CDS.

    Returns:
        str: The last modification date as a string, or None if not found.
    """
    response = requests.get(url)
    soup = BeautifulSoup(response.content, 'html.parser')
    modification_div = soup.find("div", class_="recordlastmodifiedbox")

    if modification_div:
        return modification_div.get_text(strip=True).split("last modified")[-1].strip()
    else:
        return "2001-01-01" # dummy date

def extract_text(file, output_directory, page_to_stop):
    """
    Uses the nougat tool to extract text from a PDF file.

    Args:
        file (str): The full path of the PDF file.
        output_directory (str): The directory where the extracted text should be saved.
        page_to_stop (int): The last page number to include in the extraction.
    """
    cmd = ["nougat", file, "-o", output_directory]
    if page_to_stop != -1:
        cmd += ["-p", f"1-{page_to_stop}"]

    try:
        process = subprocess.Popen(cmd)
        process.wait()
        # rename? no - pdf name corresponds to the arXiv
        if process.returncode == 0:
            #os.rename(output_directory + file_dir + ".mmd", output_directory + "document.mmd")
            print("NOUGAT ended successfully")
        else:
            print(f"Process ended with an error code: {process.returncode}")
    except Exception as e:
        print("An error occurred during text extraction:", e)

def find_key_in_pdf(file, keyword):
    """
    Searches for a keyword in a PDF file and returns the page number where it's found.

    Args:
        file_path (str): The path to the PDF file.
        keyword (str): The keyword to search for.

    Returns:
        int: The 1-indexed page number where the keyword is found, or None if not found.
    """
    try:
        with open(file, 'rb') as file:
            reader = PyPDF2.PdfReader(file)
            for page_num in range(len(reader.pages) - 1, -1, -1):
                text = reader.pages[page_num].extract_text()
                if text and keyword in text:
                    return page_num + 1
    except Exception as e:
        print("Error searching PDF:", e)
    return None

def get_paper_links(url):
    """
    Retrieves all paper links and their titles from a CDS search page.

    Args:
        url (str): The URL of the CDS search page.

    Returns:
        tuple: Two lists, one with paper links and one with their corresponding titles.
    """
    response = requests.get(url)
    soup = BeautifulSoup(response.content, 'html.parser')
    paper_links, paper_titles = [], []

    for titlelink in soup.find_all('a', class_='titlelink'):
        title = titlelink.text
        link = titlelink['href']
        if "[...]" not in title:
            paper_links.append(link[:-6] if link.endswith("?ln=en") else link)
            paper_titles.append(title)
    
    return paper_links, paper_titles


def write_to_db(args, overwrite=False):
    """
    Scrapes CDS documents based on a base URL and depth, downloads PDFs, extracts metadata, and saves data to a database.

    Args:
        collection (str): The CDS search collection. Use spaces
        depth (int): How many pages deep to scrape.
        db_dir (str): The directory where the scraped data should be stored.
        run_nougat (T/F): run nougat or not
        overwrite (T/F): overwrite existing files, but only if the pdf has been updated
    """

    # input args
    collection  =  args.collection
    start       =  args.start
    depth       =  args.depth
    count       =  args.count
    db_dir      =  args.output_dir
    run_nougat  =  args.run_nougat

    # build url to get 10 results per results page
    base_url = "https://cds.cern.ch/search?cc=" + collection.replace(" ","+") + "&rg=10" + "m1=a&jrec={page_index}"
    print(base_url)

    if count:
        #base_url = base_url + "&of=id"
        url = base_url.format(page_index="1")
        response = requests.get(url)
        number_of_records = -1
        if response.status_code == 200:
            soup = BeautifulSoup(response.content, 'html.parser')
# Find the specific <td> element that contains the number
            td_with_number = soup.find('td', class_='searchresultsboxheader', align='center')
            if td_with_number:
                # Within this <td>, find the <strong> tag that contains the number
                strong_tag = td_with_number.find('strong')
                if strong_tag:
                    number_of_records = strong_tag.text.strip().replace(',', '')  # Remove commas for clean number extraction

            print(f"Records: {number_of_records}")

        return 

    # output directory
    base_dir = db_dir + "/" + collection.replace(" ","_")
    if not os.path.exists(base_dir):
        os.mkdir(base_dir)

    fail_file = open(base_dir+"/failed_list.txt", 'a')
    total = 0

    get_more = True # flag to control if go to next results page or not
    result_page = start
    while get_more:

        if depth >= 0 and result_page > depth:
            print("Reached depth. Ending the scraping process.")
            break

        print("Results page "  + str(result_page) + " (depth= " + str(depth) + ")")

        # so depth is n, then i is 1, 11, ..., 10*(n-1) + 1
        page_index = result_page * 10 + 1

        # get the url of this page
        url = base_url.format(page_index=page_index)

        # loop through all links on this results page, 
        # should find 10 paper links
        links, titles = get_paper_links(url)

        # Check if no links were found, indicating we might have reached the end
        if not links:
            print("No more papers found. Ending the scraping process.")
            break

        for link, title in zip(links, titles):

            print("\nwork on link " + link)
            folder_name = url_to_folder_name(link)
            last_modification_date = get_modification_date(link)

            paper_folder = base_dir + "/" + folder_name
            if not os.path.exists(paper_folder): os.mkdir(paper_folder)

            # check if updated since late write
            updated = True # default to true in case first time looking at entry
            if os.path.exists(paper_folder + "/meta_info.txt"):
                saved_date = None
                with open(paper_folder + "/meta_info.txt", "r") as meta_info:
                    for line in meta_info:
                        if line.startswith("LAST MODIFICATION DATE :"):
                            saved_date = line.split(":")[1].strip()  # Extract the date part and strip whitespace
                            break  # Exit the loop once the date is found
                if saved_date is not None:
                    print("Saved date:", saved_date)

                    # Convert both date strings to datetime objects
                    saved_date_dt = datetime.strptime(saved_date, "%Y-%m-%d")
                    new_date_dt = datetime.strptime(last_modification_date, "%Y-%m-%d")

                    # Now can compare, if new date later, need to updated
                    if saved_date_dt < new_date_dt:
                        print(f"PDF has been updated! Overwrite set to {overwrite}")
                    else:
                        updated = False

            # Get the PDF
            pdf_overwrite = overwrite 
            if overwrite and not updated: pdf_overwrite = False # don't download if wasn't changed
            pdf_name, tech_rep_num, plot_loc = download_pdf(link,paper_folder,pdf_overwrite)

            if pdf_name == None:
                fail_file.write(link + "\n")
                print("\n fail to read " + link + "\n")
                continue

            if updated or overwrite:
                print("\tWriting metadata")
                meta_info = open(paper_folder + "/meta_info.txt", 'w')
                meta_info.write("PAPER NAME : ")
                meta_info.write(title.replace("\n", "")+"\n")
                meta_info.write("LAST MODIFICATION DATE : ")
                meta_info.write(last_modification_date + "\n")
                meta_info.write("URL : ")
                meta_info.write(link.replace("\n", "") + "\n")
                meta_info.write("COLLECTION : ")
                meta_info.write(collection.replace(" ", "_") + "\n")
                meta_info.write("TECH REP NUM: ")
                meta_info.write(', '.join(tech_rep_num))
                meta_info.write("\n")
                meta_info.write(f"PLOT LOC: {plot_loc}\n")
                meta_info.close()

            mmd_update = run_nougat # start with if user asked to run_nougat
            # if it exits, check overwrite and updated
            if os.path.exists(paper_folder + "/document.mmd"):
                mmd_update = run_nougat and overwrite
                if mmd_update:
                    os.remove(paper_folder + "/document.mmd")
            if mmd_update: 
                try:
                    last_page_num_References = find_key_in_pdf(pdf_name, "References")
                    #last_page_num_The_ATLAS_Collaboration = find_key_in_pdf(pdf_name, "The ATLAS Collaboration")  
                    #remove this because sometimes it shows up in the very beginning :(
                    last_page_num_acknowledgement = find_key_in_pdf(pdf_name, "ACKNOWLEDGMENT")
                    page_to_stop = min_of_list([last_page_num_References, last_page_num_acknowledgement])
                    # control with flag TODO
                    #print("last reference at " + str(last_page_num_References) + " last acknowledge at " + str(last_page_num_acknowledgement))
                    #print("end at " + str(page_to_stop))
                    extract_text(pdf_name, paper_folder + "/", page_to_stop)
                except:
                    fail_file.write(link + "\n")
                    print("\n fail to read " + link + "\n")
    
            # add flag to remove pdf
            #if os.path.exists(pdf_name):
            #    os.remove(pdf_name)
    
        result_page = result_page + 1
        # end while

    print(f"Total entries: {total}")

    fail_file.close()

def main():
    parser = argparse.ArgumentParser(description="Scrapes CDS documents and processes them.")
    parser.add_argument("--collection", type=str, help="CDS Collection i.e. 'ATLAS Papers'", required=True)
    parser.add_argument("--start", type=int, default=0, help="Start to scrape.", required=False)
    parser.add_argument("--depth", type=int, help="Depth to scrape.", required=True)
    parser.add_argument("--count", action='store_true', help="Count titles", required=False)
    parser.add_argument("--output_dir", type=str, help="Directory to store output.", required=True)
    parser.add_argument("--run_nougat", action='store_true', help="Flag to control execution of nougat on the PDFs from search results.")
    parser.add_argument("--pdf_nougat", action='store_true', help="Flag to control execution of nougat on a set of PDFs.")

    args = parser.parse_args()
    print("Running scrapeCDS.py with args:")
    print(f"\t collection  : {args.collection}")
    print(f"\t start       : {args.start}")
    print(f"\t depth       : {args.depth}")
    print(f"\t count       : {args.count}")
    print(f"\t output_dir  : {args.output_dir}")
    print(f"\t run_nougat  : {args.run_nougat}")
    print(f"\t pdf_nougat  : {args.pdf_nougat}")

    if not os.path.exists(args.output_dir):
        os.makedirs(args.output_dir)

<<<<<<< HEAD
    # Call the write_to_db function with the additional flags
    write_to_db(args, True)
    #args.collection, args.start, args.depth, args.output_dir, args.run_nougat, True)
=======
    if args.pdf_nougat:
        # Pattern to match PDF files within cds_data/*/*/*.pdf
        pattern = f"{args.output_dir}/{args.collection}/CDS_*/*.pdf"

        # Use glob.glob to find all files matching the pattern
        pdf_files = glob.glob(pattern)
        
        # Loop through the found PDF files
        for pdf_file in pdf_files:
            output_dir = os.path.dirname(pdf_file)
            last_page_num_References = find_key_in_pdf(pdf_name, "References")
            last_page_num_acknowledgement = find_key_in_pdf(pdf_name, "ACKNOWLEDGMENT")
            page_to_stop = min_of_list([last_page_num_References, last_page_num_acknowledgement])
            extract_text(file, output_dir, page_to_stop)

    else:
        # Call the write_to_db function with the additional flags
        write_to_db(args.collection, args.depth, args.output_dir, args.run_nougat, True)

>>>>>>> 9754aac9



if __name__ == "__main__":
    main()
<|MERGE_RESOLUTION|>--- conflicted
+++ resolved
@@ -450,22 +450,11 @@
 
     args = parser.parse_args()
     print("Running scrapeCDS.py with args:")
-    print(f"\t collection  : {args.collection}")
-    print(f"\t start       : {args.start}")
-    print(f"\t depth       : {args.depth}")
-    print(f"\t count       : {args.count}")
-    print(f"\t output_dir  : {args.output_dir}")
-    print(f"\t run_nougat  : {args.run_nougat}")
-    print(f"\t pdf_nougat  : {args.pdf_nougat}")
+    print(args)
 
     if not os.path.exists(args.output_dir):
         os.makedirs(args.output_dir)
 
-<<<<<<< HEAD
-    # Call the write_to_db function with the additional flags
-    write_to_db(args, True)
-    #args.collection, args.start, args.depth, args.output_dir, args.run_nougat, True)
-=======
     if args.pdf_nougat:
         # Pattern to match PDF files within cds_data/*/*/*.pdf
         pattern = f"{args.output_dir}/{args.collection}/CDS_*/*.pdf"
@@ -483,9 +472,7 @@
 
     else:
         # Call the write_to_db function with the additional flags
-        write_to_db(args.collection, args.depth, args.output_dir, args.run_nougat, True)
-
->>>>>>> 9754aac9
+        write_to_db(args, True)
 
 
 
